--- conflicted
+++ resolved
@@ -163,9 +163,4 @@
 
 # OS specific files
 .DS_Store
-<<<<<<< HEAD
-
-# History files
-=======
->>>>>>> f445b3e4
 .history/