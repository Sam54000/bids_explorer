"""Main BIDS architecture implementation."""
import copy
from pathlib import Path
from typing import Any, Dict, Iterator, List, Optional, Union
from warnings import warn

import pandas as pd

from bids_explorer.architecture.mixins import (
    BidsArchitectureMixin,
    prepare_for_operations,
)
<<<<<<< HEAD
from bids_explorer.architecture.validation import validate_bids_file
from bids_explorer.paths.query import BidsQuery
from bids_explorer.utils.database import set_database
from bids_explorer.utils.errors import merge_error_logs, set_errors
from bids_explorer.utils.parsing import parse_bids_filename
=======
from bids_explorer.architecture.validation import (
    is_all_columns_valid,
    validate_bids_file,
)
from bids_explorer.paths.bids import BidsPath
from bids_explorer.paths.query import BidsQuery
from bids_explorer.utils.errors import merge_error_logs
>>>>>>> f445b3e4


class BidsArchitecture(BidsArchitectureMixin):
    """Main class for handling BIDS directory structure.

    Args:
        root: Optional root path to BIDS directory.

    Attributes:
        root (Optional[Path]):
            Path to the BIDS directory root, or None if not set.
        database (pd.DataFrame):
            DataFrame containing all BIDS files and their metadata.
        errors (List[Dict[str, Any]]):
            List of validation errors found during database creation.
        subjects (List[str]):
            List of subjects IDs present in the instance.
        sessions (List[str]):
            List of session IDs present in the instance.
        datatypes (List[str]):
            List of datatypes present in the dataset.
        tasks (List[str]):
            List of task names present in the dataset.
        runs (List[str]):
            List of run numbers present in the dataset.
    """

    def __init__(  # noqa: D107
        self,
        root: Optional[Union[str, Path]] = None,
        subject: Optional[str] = None,
        session: Optional[str] = None,
        datatype: Optional[str] = None,
        task: Optional[str] = None,
        run: Optional[str] = None,
        acquisition: Optional[str] = None,
        description: Optional[str] = None,
        suffix: Optional[str] = None,
        extension: Optional[str] = None,
    ) -> None:
        self.root = Path(root) if root else None
        if root:
            self._path_handler = BidsQuery(
                root=self.root,
                subject=subject,
                session=session,
                datatype=datatype,
                task=task,
                run=run,
                acquisition=acquisition,
                description=description,
                suffix=suffix,
                extension=extension,
            )
            self._database, self._errors = self.create_database()
        else:
            self._database = pd.DataFrame()
            self._errors = pd.DataFrame()

    def __repr__(self) -> str:  # noqa: D105
        if hasattr(self, "_database"):
            return (
                f"BidsArchitecture: {len(self._database)} files, "
                f"{len(self._errors)} errors, "
                f"subjects: {len(self._get_unique_values('subject'))}, "
                f"sessions: {len(self._get_unique_values('session'))}, "
                f"datatypes: {len(self._get_unique_values('datatype'))}, "
                f"tasks: {len(self._get_unique_values('task'))}"
            )
        else:
            empty_repr = (
                "BidsArchitecture: 0 files, "
                "0 errors, "
                "subjects: 0, "
                "sessions: 0, "
                "datatypes: 0, "
                "tasks: 0"
            )
            return empty_repr

    def __str__(self) -> str:  # noqa: D105
        return self.__repr__()

    def __len__(self) -> int:  # noqa: D105
        return len(self._database)

    def __getitem__(self, index: int) -> pd.DataFrame:  # noqa: D105
        return self._database.iloc[index]

    def __setitem__(self, index: int, value: pd.DataFrame) -> None:  # noqa: D105
        raise NotImplementedError("Setting items is not supported")

    def __iter__(self) -> Iterator[pd.DataFrame]:
        """Iterate over rows in the database."""
        for _, row in self._database.iterrows():
            yield row

    def __add__(  # noqa: D105
        self,
        other: "BidsArchitecture",
    ) -> "BidsArchitecture":
        _ = prepare_for_operations(self, other)
        non_duplicates = other._database.index.difference(self._database.index)
        combined_db = pd.concat(
            [self._database, other._database.loc[non_duplicates]]
        )
        new_instance = BidsArchitecture()
        new_instance._database = combined_db
        new_instance._errors = merge_error_logs(self, other)
        return new_instance

    def __sub__(  # noqa: D105
        self,
        other: "BidsArchitecture",
    ) -> "BidsArchitecture":
        indices_other = prepare_for_operations(self, other)
        remaining_indices = self._database.index.difference(indices_other)
        new_instance = BidsArchitecture()
        new_instance._database = self._database.loc[remaining_indices]
        new_instance._errors = merge_error_logs(self, other)
        return new_instance

    def __and__(  # noqa: D105
        self,
        other: "BidsArchitecture",
    ) -> "BidsArchitecture":
        indices_other = prepare_for_operations(self, other)
        common_indices = self._database.index.intersection(indices_other)

        new_instance = BidsArchitecture()
        new_instance._database = self._database.loc[common_indices]
        new_instance._errors = merge_error_logs(self, other)
        return new_instance

    @property
    def database(self) -> pd.DataFrame:
        """Returns the BIDS dataset as a DataFrame.

        This DataFrame represents the entire BIDS dataset with indexed files.
        Each row represents a single file, with columns containing:
        - BIDS entities (subject, session, datatype, task, run, etc.)
        - Full file path
        - UNIX metadata (atime, mtime, ctime)

        Rows are indexed by the file's inode number, which uniquely identifies
        each file in the filesystem.

        This DataFrame serves as the core representation of the BIDS dataset
        and is used for all operations.
        """
        if hasattr(self, "_database"):
            return self._database
        else:
            return pd.DataFrame()

    @database.setter
    def database(self, value: pd.DataFrame) -> None:
        valid_db = is_all_columns_valid(value, strict=True)
        if not valid_db:
            raise ValueError("Invalid or missing columns in database")
        self._database = value

    @property
    def errors(self) -> pd.DataFrame:
        """Returns the error log as a DataFrame.

        This DataFrame contains information about files that failed validation
        during the database creation process.
        """
        if hasattr(self, "_errors"):
            return self._errors
        else:
            return pd.DataFrame()

    @errors.setter
    def errors(self, value: pd.DataFrame) -> None:
        self._errors = value

    def _get_unique_values(self, column: str) -> List[str]:
        """Get unique values from a database column.

        Args:
            column: Name of the column to get unique values from.

        Returns:
            List of unique values, excluding None, empty strings, and NaN
            values.
            Values are converted to strings and sorted.
        """
        if self._database.empty:
            return []

        # Get unique values and convert to list for filtering
        values = self._database[column].unique()

        # Filter out None, empty strings, and NaN values
        value_list = [
            str(elem)  # Convert all values to strings
            for elem in values
            if pd.notna(elem)  # Handles both None and np.nan
            and str(elem).strip() != ""  # Handles empty strings and whitespace
        ]

        return sorted(value_list)

    @property
    def subjects(self) -> List[str]:
        """Returns a list of unique subjects present in the dataset.

        This list contains all the subject IDs found in the BIDS dataset or
        after a selection has been performed.
        """
        return self._get_unique_values("subject")

    @property
    def sessions(self) -> List[str]:
        """Returns a list of unique sessions present in the dataset.

        This list contains all the session IDs found in the BIDS dataset or
        after a selection has been performed.
        """
        return self._get_unique_values("session")

    @property
    def datatypes(self) -> List[str]:
        """Returns a list of unique datatypes present in the dataset.

        This list contains all the datatypes found in the BIDS dataset or
        after a selection has been performed.
        """
        return self._get_unique_values("datatype")

    @property
    def tasks(self) -> List[str]:
        """Returns a list of unique tasks present in the dataset.

        This list contains all the task names found in the BIDS dataset or
        after a selection has been performed.
        """
        return self._get_unique_values("task")

    @property
    def runs(self) -> List[str]:
        """Returns a list of unique runs present in the dataset.

        This list contains all the run numbers found in the BIDS dataset or
        after a selection has been performed.
        """
        return self._get_unique_values("run")

    @property
    def acquisitions(self) -> List[str]:
        """Returns a list of unique acquisitions present in the dataset.

        This list contains all the acquisition names found in the BIDS dataset
        or after a selection has been performed.
        """
        return self._get_unique_values("acquisition")

    @property
    def descriptions(self) -> List[str]:
        """Returns a list of unique descriptions present in the dataset.

        This list contains all the description names found in the BIDS dataset
        or after a selection has been performed.
        """
        return self._get_unique_values("description")

    @property
    def suffixes(self) -> List[str]:
        """Returns a list of unique suffixes present in the dataset.

        This list contains all the suffixes found in the BIDS dataset or
        after a selection has been performed.
        """
        return self._get_unique_values("suffix")

    @property
    def extensions(self) -> List[str]:  # noqa: D102
        return self._get_unique_values("extension")

    def create_database(self) -> tuple[pd.DataFrame, pd.DataFrame]:
        """Scan filesystem and build DataFrame of matching files.

        Walks through the BIDS directory structure and creates two DataFrames:
        one for valid files and one for errors encountered during scanning.

        Returns:
            tuple[pd.DataFrame, pd.DataFrame]: Tuple containing
                                               (database, error_log)

        Raises:
            ValueError: If root directory is not set.
        """
        if not self.root:
            raise ValueError("Root directory not set")

        database_keys = [
            "inode",
            "root",
            "subject",
            "session",
            "datatype",
            "task",
            "run",
            "acquisition",
            "description",
            "suffix",
            "extension",
            "atime",
            "mtime",
            "ctime",
            "filename",
        ]

        data: Dict[str, List[Any]] = {key: [] for key in database_keys}
        error_flags: Dict[str, List[Any]] = {
            "filename": [],
            "error_type": [],
            "error_message": [],
            "inode": [],
        }

        for file in self._path_handler.generate():
            if "test" in file.name.lower():
                continue

            try:
                validate_bids_file(file)
                entities = parse_bids_filename(file)
                self._add_file_to_database(file, entities, data)
            except Exception as e:
                self._add_error_to_log(file, e, error_flags)

        return self._create_dataframes(data, error_flags)

    def _add_file_to_database(
        self, file: Path, entities: dict, data: Dict[str, List[Any]]
    ) -> None:
        """Add file information to database dictionary.

        Args:
            file: Path object representing the file.
            entities: Dictionary containing parsed BIDS entities.
            data: Dictionary to store file information.
        """
        # Add root separately since it's not in entities
        data["root"].append(self.root)

        # Add all other entities
        for key in data.keys():
            if key in ["atime", "mtime", "ctime", "filename", "root"]:
                continue
            data[key].append(entities.get(key))

        # Add file stats
        file_stats = file.stat()
        data["inode"].append(int(file_stats.st_ino))
        data["atime"].append(int(file_stats.st_atime))
        data["mtime"].append(int(file_stats.st_mtime))
        data["ctime"].append(int(file_stats.st_ctime))
        data["filename"].append(file)

    def _add_error_to_log(
        self, file: Path, error: Exception, error_flags: Dict[str, List[Any]]
    ) -> None:
        """Add error information to error log dictionary.

        Args:
            file: Path object representing the problematic file.
            error: Exception that was raised.
            error_flags: Dictionary to store error information.
        """
        error_flags["filename"].append(file)
        error_flags["error_type"].append(error.__class__.__name__)
        error_flags["error_message"].append(str(error))
        error_flags["inode"].append(file.stat().st_ino)

    def _create_dataframes(
        self, data: Dict[str, List[Any]], error_flags: Dict[str, List[Any]]
    ) -> tuple[pd.DataFrame, pd.DataFrame]:
        """Create DataFrames from collected data.

        Args:
            data: Dictionary containing file information.
            error_flags: Dictionary containing error information.

        Returns:
            tuple[pd.DataFrame, pd.DataFrame]: Tuple containing
                                               (database, error_log).
        """
        data_df = pd.DataFrame(
            data,
            index=data["inode"],
            columns=[key for key in data.keys() if key != "inode"],
        )
        error_df = pd.DataFrame(
            error_flags,
            index=error_flags["inode"],
            columns=[key for key in error_flags.keys() if key != "inode"],
        )
        return data_df, error_df

    def print_errors_log(self) -> None:
        """Print summary of errors encountered during database creation.

        Displays the number of files with errors and the types of errors
        encountered.
        If no errors were found, prints a confirmation message.
        """
        if self.errors.empty:
            print("No errors found")
        else:
            print(f"Number of files: {len(self.errors)}")
            print(f"Error types: {self.errors['error_type'].unique()}")

    def _get_range(
        self,
        dataframe_column: pd.core.series.Series,
        start: int | str | None = None,
        stop: int | str | None = None,
    ) -> pd.core.series.Series:
        # Validate input types
        valid_types = (int, str, type(None))
        if not isinstance(start, valid_types) or not isinstance(
            stop, valid_types
        ):
            raise ValueError(
                "Start and stop must be integers, strings, or None"
            )

        if isinstance(start, str):
            start = int(start)

        if isinstance(stop, str):
            stop = int(stop)

        dataframe_column = dataframe_column.apply(lambda s: int(s))

        if start is None or start == "*":
            start = min(dataframe_column)

        if stop is None or stop == "*":
            stop = max(dataframe_column) + 1

        return (start <= dataframe_column) & (dataframe_column < stop)

    def _get_single_loc(
        self, dataframe_column: pd.core.series.Series, value: str | None
    ) -> pd.core.series.Series:
        if not isinstance(value, (str, type(None))):
            value = str(value)
        locations_found = dataframe_column == value
        if not any(locations_found):
            warn("No location corresponding found in the database")
            locations_found.apply(lambda s: not (s))
        return locations_found

    def _is_numerical(
        self, dataframe_column: pd.core.series.Series
    ) -> pd.core.series.Series:
        return all(dataframe_column.apply(lambda x: str(x).isdigit()))

    def _interpret_string(
        self,
        dataframe_column: pd.core.series.Series,
        string: str,
    ) -> pd.core.series.Series:
        """Interpret string patterns for database filtering.

        Args:
            dataframe_column: Series containing the column data to filter
            string: String pattern to interpret (e.g. "1-5" for range)

        Returns:
            pd.core.series.Series: Boolean mask for matching rows
        """
        if "-" in string:
            start, stop = string.split("-")
            conditions = [
                (start.isdigit() or start == "*"),
                (stop.isdigit() or stop == "*"),
            ]

            if not all(conditions):
                raise ValueError(
                    "Input must be 2 digits separated by a `-` or "
                    "1 digit and a wild card `*` separated by a `-`"
                )

            return self._get_range(
                dataframe_column=dataframe_column,
                start=int(start) if start.isdigit() else None,
                stop=int(stop) if stop.isdigit() else None,
            )

        else:
            return self._get_single_loc(dataframe_column, string)

    def _perform_selection(
        self, dataframe_column: pd.core.series.Series, value: str
    ) -> pd.core.series.Series:
        if self._is_numerical(dataframe_column):
            return self._interpret_string(dataframe_column, value)
        else:
            return self._get_single_loc(dataframe_column, value)

    def _create_mask(self, **kwargs: str | list[str] | None) -> pd.Series:
        """Create boolean mask for filtering DataFrame.

        Creates an optimized boolean mask for filtering the database based on
        provided BIDS entities.

        Args:
            **kwargs: BIDS entities to filter by
                      (e.g., subject='01', session='1').

        Returns:
            pd.Series: Boolean mask for filtering DataFrame.

        Raises:
            ValueError: If invalid selection keys are provided.
        """
        valid_keys = {
            "subject",
            "session",
            "datatype",
            "task",
            "run",
            "acquisition",
            "description",
            "suffix",
            "extension",
        }

        invalid_keys = set(kwargs.keys()) - valid_keys
        if invalid_keys:
            raise ValueError(f"Invalid selection keys: {invalid_keys}")

        valid_inodes = set(self._database.index)

        for key, value in kwargs.items():
            if value is None:
                continue

            if value == "":
                return pd.Series(False, index=self._database.index)

            if isinstance(value, list):
                matching_inodes = set(
                    self._database[self._database[key].isin(value)].index
                )
                valid_inodes &= matching_inodes
                continue

            if not isinstance(value, str):
                continue

            value = value.strip()
            if not value:
                continue

            col = self._database[key]

            if "-" in value and self._is_numerical(col):
                start, stop = value.split("-")
                conditions = [
                    (start.isdigit() or start == "*"),
                    (stop.isdigit() or stop == "*"),
                ]

                if not all(conditions):
                    raise ValueError(
                        "Input must be digits separated by a `-` or "
                        "digits and a wild card `*` separated by a `-`"
                    )

                if all(conditions):
                    col_numeric = pd.to_numeric(col, errors="coerce")

                    start_val = (
                        int(start) if start.isdigit() else col_numeric.min()
                    )
                    stop_val = (
                        int(stop) if stop.isdigit() else col_numeric.max()
                    )

                    range_mask = (col_numeric >= start_val) & (
                        col_numeric <= stop_val
                    )
                    matching_inodes = set(self._database[range_mask].index)
                    valid_inodes &= matching_inodes

            matching_inodes = set(self._database[col == value].index)
            valid_inodes &= matching_inodes

        return self._database.index.isin(valid_inodes)

    def select(
        self,
        inplace: bool = False,
        **kwargs: str | list[None | str] | None,
    ) -> "BidsArchitecture":
        """Select files from database based on BIDS entities.

        It select files from the database based on the BIDS entities provided.
        The selection can be done with wildcards or ranges.

        Args:
            inplace: If True, modify the current instance. If False,
                     return a new instance.
            **kwargs: BIDS entities to filter by (
                      e.g., subject='01', session='1').

        Returns:
            BidsArchitecture: Filtered instance containing only matching files.

        Example 1:
            >>> bids = BidsArchitecture(
            ...     "path/to/data"
            ... )
            >>> subset = bids.select(
            ...     subject="01",
            ...     session="1",
            ... )

        Example 2:
            It is possible to select multiple subjects at once:
            >>> subset = (
            ...     bids.select(
            ...         subject=[
            ...             "01",
            ...             "02",
            ...         ]
            ...     )
            ... )

        Example 3:
            If we don't know the exact session number, we can use a wildcard
            with a `-` to tell we want from session 1 to the maximum number of
            sessions:
            >>> subset = bids.select(
            ...     session="1-*"
            ... )

        """
        mask = self._create_mask(**kwargs)  # type: ignore
        if inplace:
            setattr(self, "_database", self._database.loc[mask])
            return self

        new_instance = copy.copy(self)
        if any(mask):
            new_database = self._database.loc[mask]
        else:
            new_database = pd.DataFrame()

        setattr(new_instance, "_database", new_database)
        return new_instance

    def remove(
        self, inplace: bool = False, **kwargs: str | list[str] | None
    ) -> "BidsArchitecture":
        """Remove files from database based on BIDS entities.

        Args:
            inplace: If True, modify the current instance.
                     If False, return a new instance.
            **kwargs: BIDS entities to filter by for removal.

        Returns:
            BidsArchitecture: Instance with specified files removed.

        Examples:
            >>> bids = BidsArchitecture(
            ...     "path/to/data"
            ... )
            >>> # Remove all files for subject '01'
            >>> filtered = (
            ...     bids.remove(
            ...         subject="01"
            ...     )
            ... )
        """
        mask = self._create_mask(**kwargs)
        if inplace:
            setattr(self, "_database", self._database.loc[~mask])
            return self

        new_instance = copy.deepcopy(self)
        setattr(new_instance, "_database", new_instance._database.loc[~mask])
        return new_instance<|MERGE_RESOLUTION|>--- conflicted
+++ resolved
@@ -10,22 +10,12 @@
     BidsArchitectureMixin,
     prepare_for_operations,
 )
-<<<<<<< HEAD
+
 from bids_explorer.architecture.validation import validate_bids_file
 from bids_explorer.paths.query import BidsQuery
 from bids_explorer.utils.database import set_database
 from bids_explorer.utils.errors import merge_error_logs, set_errors
 from bids_explorer.utils.parsing import parse_bids_filename
-=======
-from bids_explorer.architecture.validation import (
-    is_all_columns_valid,
-    validate_bids_file,
-)
-from bids_explorer.paths.bids import BidsPath
-from bids_explorer.paths.query import BidsQuery
-from bids_explorer.utils.errors import merge_error_logs
->>>>>>> f445b3e4
-
 
 class BidsArchitecture(BidsArchitectureMixin):
     """Main class for handling BIDS directory structure.
